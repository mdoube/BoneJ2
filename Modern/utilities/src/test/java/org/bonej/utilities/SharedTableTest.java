--- conflicted
+++ resolved
@@ -88,11 +88,7 @@
 		final DefaultColumn<Double> column2 = table.get(header2);
 		assertEquals("Cell contains wrong value", 3.0, column2.get(1), 1e-12);
 		assertEquals("Wrong number of empty cells", 0, column2.stream().filter(
-<<<<<<< HEAD
 				Objects::isNull).count());
-=======
-			Objects::isNull).count());
->>>>>>> 7006b201
 		assertEquals("Label on the wrong row", 0, table.getRowIndex(labelB));
 	}
 
@@ -147,7 +143,6 @@
 		assertEquals(header, table.get(0).getHeader());
 		assertEquals(label, table.getRowHeader(0));
 		assertEquals(1.0, table.get(header).get(0), 1e-12);
-<<<<<<< HEAD
 	}
 
 	@Test
@@ -177,8 +172,6 @@
 	@Test(expected = NullPointerException.class)
 	public void testAddThrowsNPEIfNullValue() {
 		SharedTable.add("Label", "Header", null);
-=======
->>>>>>> 7006b201
 	}
 
 	@Test
@@ -194,23 +187,12 @@
 		assertEquals(0, copy2.getRowCount());
 	}
 
-<<<<<<< HEAD
-		final Table<DefaultColumn<Double>, Double> table = SharedTable.getTable();
-		assertEquals(
-			"Adding data to the same column, to the row with the same label, should create a new row",
-			2, table.getRowCount());
-		assertEquals("Values in wrong order, older should be first", 1, table.get(
-				"Run").get(0), 1e-12);
-		assertEquals("Values in wrong order, older should be first", 2, table.get(
-				"Run").get(1), 1e-12);
-=======
 	@Test
 	public void testGetTableCopyPersists() {
 		final Table instance1 = SharedTable.getTable();
 		final Table instance2 = SharedTable.getTable();
 
 		assertSame(instance1, instance2);
->>>>>>> 7006b201
 	}
 
 	@Test
@@ -224,68 +206,4 @@
 	public void testHasDataEmptyTable() {
 		assertFalse(SharedTable.hasData());
 	}
-<<<<<<< HEAD
-=======
-
-	@Test
-	public void testRepeatingHeaderAndLabelAddsARow() {
-		SharedTable.add("Image", "Value", 1.0);
-		SharedTable.add("Image", "Run", 1);
-		SharedTable.add("Image", "Value", 1.0);
-		SharedTable.add("Image", "Run", 2);
-
-		final Table<DefaultColumn<Double>, Double> table = SharedTable.getTable();
-		assertEquals(
-			"Adding data to the same column, to the row with the same label, should create a new row",
-			2, table.getRowCount());
-		assertEquals("Values in wrong order, older should be first", 1, table.get(
-			"Run").get(0), 1e-12);
-		assertEquals("Values in wrong order, older should be first", 2, table.get(
-			"Run").get(1), 1e-12);
-	}
-
-	@Test
-	public void testSharedTableIgnoresEmptyHeader() {
-		// EXECUTE
-		SharedTable.add("Label", "", 1.0);
-
-		// VERIFY
-		final Table<DefaultColumn<Double>, Double> table = SharedTable.getTable();
-		assertEquals(0, table.getColumnCount());
-		assertEquals(0, table.getRowCount());
-	}
-
-	@Test
-	public void testSharedTableIgnoresEmptyLabel() {
-		// EXECUTE
-		SharedTable.add("", "Header", 1.0);
-
-		// VERIFY
-		final Table<DefaultColumn<Double>, Double> table = SharedTable.getTable();
-		assertEquals(0, table.getColumnCount());
-		assertEquals(0, table.getRowCount());
-	}
-
-	@Test
-	public void testSharedTableIgnoresNullHeader() {
-		// EXECUTE
-		SharedTable.add("Label", null, 1.0);
-
-		// VERIFY
-		final Table<DefaultColumn<Double>, Double> table = SharedTable.getTable();
-		assertEquals(0, table.getColumnCount());
-		assertEquals(0, table.getRowCount());
-	}
-
-	@Test
-	public void testSharedTableIgnoresNullLabel() {
-		// EXECUTE
-		SharedTable.add(null, "Header", 1.0);
-
-		// VERIFY
-		final Table<DefaultColumn<Double>, Double> table = SharedTable.getTable();
-		assertEquals(0, table.getColumnCount());
-		assertEquals(0, table.getRowCount());
-	}
->>>>>>> 7006b201
 }