--- conflicted
+++ resolved
@@ -190,16 +190,8 @@
 	 *
 	 * @param centroid the new coordinates of the center point.
 	 */
-<<<<<<< HEAD
 	public void setCentroid(final Vector3dc centroid)
-		throws NullPointerException
 	{
-		if (centroid == null) {
-			throw new NullPointerException("Centroid can't be null");
-		}
-=======
-	public void setCentroid(final Vector3d centroid) {
->>>>>>> 6ae09e26
 		this.centroid.set(centroid);
 	}
 
@@ -229,16 +221,7 @@
 	 * @param semiAxes matrix with the orientations of the semi-axes as column
 	 *          vectors.
 	 */
-<<<<<<< HEAD
-	public void setOrientation(final Matrix3dc semiAxes)
-		throws IllegalArgumentException, NullPointerException
-	{
-		if (semiAxes == null) {
-			throw new NullPointerException("Matrix cannot be null");
-		}
-=======
-	public void setOrientation(final Matrix3d semiAxes) {
->>>>>>> 6ae09e26
+	public void setOrientation(final Matrix3dc semiAxes) {
 		final Vector3d u = new Vector3d();
 		semiAxes.getColumn(0, u);
 		final Vector3d v = new Vector3d();
@@ -317,13 +300,8 @@
 	 * @param v a semi-axis of the ellipsoid.
 	 * @param w a semi-axis of the ellipsoid.
 	 */
-<<<<<<< HEAD
 	public void setSemiAxes(final Vector3dc u, final Vector3dc v,
-		final Vector3dc w) throws IllegalArgumentException, NullPointerException
-=======
-	public void setSemiAxes(final Vector3d u, final Vector3d v,
-		final Vector3d w)
->>>>>>> 6ae09e26
+		final Vector3dc w)
 	{
 		final List<Vector3d> semiAxes = Stream.of(u, v, w).map(Vector3d::new)
 			.sorted(comparingDouble(Vector3d::length)).collect(toList());
@@ -355,13 +333,8 @@
 		return isotropicSampling != null;
 	}
 
-<<<<<<< HEAD
 	private void setOrientation(final Vector3dc u, final Vector3dc v,
-		final Vector3dc w)
-=======
-	private void setOrientation(final Vector3d u, final Vector3d v,
-		final Vector3d w) throws IllegalArgumentException
->>>>>>> 6ae09e26
+		final Vector3dc w) throws IllegalArgumentException
 	{
 		final double eps = 1e-12;
 		if (u.dot(v) > eps || u.dot(w) > eps || v.dot(w) > eps) {
