/*
BSD 2-Clause License
Copyright (c) 2018, Michael Doube, Richard Domander, Alessandro Felder
All rights reserved.
Redistribution and use in source and binary forms, with or without
modification, are permitted provided that the following conditions are met:
* Redistributions of source code must retain the above copyright notice, this
  list of conditions and the following disclaimer.
* Redistributions in binary form must reproduce the above copyright notice,
  this list of conditions and the following disclaimer in the documentation
  and/or other materials provided with the distribution.
THIS SOFTWARE IS PROVIDED BY THE COPYRIGHT HOLDERS AND CONTRIBUTORS "AS IS"
AND ANY EXPRESS OR IMPLIED WARRANTIES, INCLUDING, BUT NOT LIMITED TO, THE
IMPLIED WARRANTIES OF MERCHANTABILITY AND FITNESS FOR A PARTICULAR PURPOSE ARE
DISCLAIMED. IN NO EVENT SHALL THE COPYRIGHT HOLDER OR CONTRIBUTORS BE LIABLE
FOR ANY DIRECT, INDIRECT, INCIDENTAL, SPECIAL, EXEMPLARY, OR CONSEQUENTIAL
DAMAGES (INCLUDING, BUT NOT LIMITED TO, PROCUREMENT OF SUBSTITUTE GOODS OR
SERVICES; LOSS OF USE, DATA, OR PROFITS; OR BUSINESS INTERRUPTION) HOWEVER
CAUSED AND ON ANY THEORY OF LIABILITY, WHETHER IN CONTRACT, STRICT LIABILITY,
OR TORT (INCLUDING NEGLIGENCE OR OTHERWISE) ARISING IN ANY WAY OUT OF THE USE
OF THIS SOFTWARE, EVEN IF ADVISED OF THE POSSIBILITY OF SUCH DAMAGE.
*/

package org.bonej.wrapperPlugins;

import static java.util.stream.Collectors.toList;
import static java.util.stream.Stream.generate;
import static org.bonej.utilities.AxisUtils.getSpatialUnit;
import static org.bonej.utilities.Streamers.spatialAxisStream;
import static org.bonej.wrapperPlugins.CommonMessages.NOT_3D_IMAGE;
import static org.bonej.wrapperPlugins.CommonMessages.NOT_BINARY;
import static org.bonej.wrapperPlugins.CommonMessages.NO_IMAGE_OPEN;
import static org.scijava.ui.DialogPrompt.MessageType.WARNING_MESSAGE;
import static org.scijava.ui.DialogPrompt.OptionType.OK_CANCEL_OPTION;
import static org.scijava.ui.DialogPrompt.Result.OK_OPTION;

import java.util.ArrayList;
import java.util.Collections;
import java.util.List;
import java.util.Optional;
import java.util.concurrent.Callable;
import java.util.concurrent.ExecutionException;
import java.util.concurrent.ExecutorService;
import java.util.concurrent.Executors;
import java.util.concurrent.Future;
import java.util.concurrent.TimeUnit;
import java.util.concurrent.atomic.AtomicInteger;
import java.util.function.Function;

import net.imagej.ImgPlus;
import net.imagej.ops.OpService;
import net.imagej.ops.special.function.BinaryFunctionOp;
import net.imagej.ops.special.function.Functions;
import net.imagej.ops.special.function.UnaryFunctionOp;
import net.imagej.table.DefaultColumn;
import net.imagej.table.Table;
import net.imagej.units.UnitService;
import net.imglib2.RandomAccessibleInterval;
import net.imglib2.type.NativeType;
import net.imglib2.type.logic.BitType;
import net.imglib2.type.numeric.RealType;

import org.apache.commons.math3.random.RandomVectorGenerator;
import org.apache.commons.math3.random.UnitSphereRandomVectorGenerator;
import org.bonej.ops.SolveQuadricEq;
import org.bonej.ops.ellipsoid.Ellipsoid;
import org.bonej.ops.ellipsoid.QuadricToEllipsoid;
import org.bonej.ops.mil.MILPlane;
import org.bonej.utilities.AxisUtils;
import org.bonej.utilities.ElementUtil;
import org.bonej.utilities.SharedTable;
import org.bonej.wrapperPlugins.wrapperUtils.Common;
import org.bonej.wrapperPlugins.wrapperUtils.HyperstackUtils;
import org.bonej.wrapperPlugins.wrapperUtils.HyperstackUtils.Subspace;
import org.joml.Matrix4d;
import org.joml.Quaterniond;
import org.joml.Quaterniondc;
import org.joml.Vector3d;
import org.scijava.ItemIO;
import org.scijava.ItemVisibility;
import org.scijava.app.StatusService;
import org.scijava.command.Command;
import org.scijava.command.ContextCommand;
import org.scijava.log.LogService;
import org.scijava.plugin.Parameter;
import org.scijava.plugin.Plugin;
import org.scijava.ui.DialogPrompt.Result;
import org.scijava.ui.UIService;
import org.scijava.widget.NumberWidget;

/**
 * A command that analyses the degree of anisotropy in an image.
 *
 * @author Richard Domander
 */
@Plugin(type = Command.class, menuPath = "Plugins>BoneJ>Anisotropy")
public class AnisotropyWrapper<T extends RealType<T> & NativeType<T>> extends
	ContextCommand
{

<<<<<<< HEAD
	/**
	 * Generates four normally distributed values between [0, 1] that describe a
	 * unit quaternion. These can be used to create isotropically distributed
	 * rotations.
	 */
	private static final RandomVectorGenerator qGenerator =
		new UnitSphereRandomVectorGenerator(4);
=======
>>>>>>> 9f24909b
	/**
	 * Default directions is 2_000 since that's roughly the number of points in
	 * Poisson distributed sampling that'd give points about 5 degrees apart).
	 */
	private static final int DEFAULT_DIRECTIONS = 2_000;
	// The default number of lines was found to be sensible after experimenting
	// with data at hand. Other data may need a different number.
	private static final int DEFAULT_LINES = 100;
	private static final double DEFAULT_INCREMENT = 1.0;
<<<<<<< HEAD
	private static BinaryFunctionOp<RandomAccessibleInterval<BitType>, Quaterniondc, Vector3d> milOp;
	private static UnaryFunctionOp<Matrix4d, Ellipsoid> quadricToEllipsoidOp;
=======
	private static BinaryFunctionOp<RandomAccessibleInterval<BitType>, AxisAngle4d, Vector3d> milOp;
	private static UnaryFunctionOp<Matrix4d, Optional<Ellipsoid>> quadricToEllipsoidOp;
>>>>>>> 9f24909b
	private static UnaryFunctionOp<List<Vector3d>, Matrix4d> solveQuadricOp;
	private final Function<Ellipsoid, Double> degreeOfAnisotropy =
		ellipsoid -> 1.0 - ellipsoid.getA() / ellipsoid.getC();
	@SuppressWarnings("unused")
	@Parameter(validater = "validateImage")
	private ImgPlus<T> inputImage;
	@Parameter(label = "Directions",
		description = "The number of times sampling is performed from different directions",
		min = "9", style = NumberWidget.SPINNER_STYLE, required = false,
		callback = "applyMinimum")
	private Integer directions = DEFAULT_DIRECTIONS;
	@Parameter(label = "Lines per dimension",
		description = "How many sampling lines are projected in both 2D directions (this number squared)",
		min = "1", style = NumberWidget.SPINNER_STYLE, required = false,
		callback = "applyMinimum")
	private Integer lines = DEFAULT_LINES;
	@Parameter(label = "Sampling increment", min = "0.01",
		description = "Distance between sampling points (in voxels)",
		style = NumberWidget.SPINNER_STYLE, required = false, stepSize = "0.1",
		callback = "applyMinimum")
	private Double samplingIncrement = DEFAULT_INCREMENT;
	@Parameter(label = "Recommended minimum",
		description = "Apply minimum recommended values to directions, lines, and increment",
		persist = false, required = false, callback = "applyMinimum")
	private boolean recommendedMin;
	@Parameter(visibility = ItemVisibility.MESSAGE)
	private String instruction =
		"NB parameter values can affect results significantly";
	private boolean calibrationWarned;
	@Parameter(label = "Show radii",
		description = "Show the radii of the fitted ellipsoid in the results",
		required = false)
	private boolean printRadii;

	/**
	 * The anisotropy results in a {@link Table}.
	 * <p>
	 * Null if there are no results.
	 * </p>
	 */
	@Parameter(type = ItemIO.OUTPUT, label = "BoneJ results")
	private Table<DefaultColumn<String>, String> resultsTable;
	@Parameter
	private LogService logService;
	@Parameter
	private StatusService statusService;
	@Parameter
	private OpService opService;
	@Parameter
	private UIService uiService;
	@Parameter
	private UnitService unitService;

	@Override
	public void run() {
		statusService.showStatus("Anisotropy: initialising");
		final ImgPlus<BitType> bitImgPlus = Common.toBitTypeImgPlus(opService,
			inputImage);
		final List<Subspace<BitType>> subspaces = HyperstackUtils.split3DSubspaces(
			bitImgPlus).collect(toList());
		matchOps(subspaces.get(0));
		final List<Ellipsoid> ellipsoids = new ArrayList<>();
		for (int i = 0; i < subspaces.size(); i++) {
			statusService.showStatus("Anisotropy: sampling subspace #" + (i + 1));
			final Subspace<BitType> subspace = subspaces.get(i);
			final Ellipsoid ellipsoid = milEllipsoid(subspace);
			if (ellipsoid == null) {
				return;
			}
			ellipsoids.add(ellipsoid);
		}
		addResults(subspaces, ellipsoids);
		if (SharedTable.hasData()) {
			resultsTable = SharedTable.getTable();
		}
	}

	// region -- Helper methods --

	private void addResult(final Subspace<BitType> subspace,
		final double anisotropy, final Ellipsoid ellipsoid)
	{
		final String imageName = inputImage.getName();
		final String suffix = subspace.toString();
		final String label = suffix.isEmpty() ? imageName : imageName + " " +
			suffix;
		SharedTable.add(label, "Degree of anisotropy", anisotropy);
		if (printRadii) {
			SharedTable.add(label, "Radius a", String.format("%.2f", ellipsoid
				.getA()));
			SharedTable.add(label, "Radius b", String.format("%.2f", ellipsoid
				.getB()));
			SharedTable.add(label, "Radius c", String.format("%.2f", ellipsoid
				.getC()));
		}
	}

	private void addResults(final List<Subspace<BitType>> subspaces,
		final List<Ellipsoid> ellipsoids)
	{
		statusService.showStatus("Anisotropy: showing results");
		for (int i = 0; i < subspaces.size(); i++) {
			final Subspace<BitType> subspace = subspaces.get(i);
			final Ellipsoid ellipsoid = ellipsoids.get(i);
			final double anisotropy = degreeOfAnisotropy.apply(ellipsoid);
			addResult(subspace, anisotropy, ellipsoid);
		}
	}

	@SuppressWarnings("unused")
	private void applyMinimum() {
		if (recommendedMin) {
			lines = DEFAULT_LINES;
			directions = DEFAULT_DIRECTIONS;
			samplingIncrement = DEFAULT_INCREMENT;
		}
	}

	private Optional<Ellipsoid> fitEllipsoid(final List<Vector3d> pointCloud) {
		statusService.showStatus("Anisotropy: solving quadric equation");
		final Matrix4d quadric = solveQuadricOp.calculate(pointCloud);
		statusService.showStatus("Anisotropy: fitting ellipsoid");
		return quadricToEllipsoidOp.calculate(quadric);
	}

	private Ellipsoid milEllipsoid(final Subspace<BitType> subspace) {
		final List<Vector3d> pointCloud;
		try {
			pointCloud = runDirectionsInParallel(subspace.interval);
			if (pointCloud.size() < SolveQuadricEq.QUADRIC_TERMS) {
				cancel("Anisotropy could not be calculated - too few points");
				return null;
			}
			final Optional<Ellipsoid> ellipsoid = fitEllipsoid(pointCloud);
			if (!ellipsoid.isPresent()) {
				cancel("Anisotropy could not be calculated - ellipsoid fitting failed");
				return null;
			}
			return ellipsoid.get();
		}
		catch (final ExecutionException | InterruptedException e) {
			logService.trace(e.getMessage());
			cancel("The plug-in was interrupted");
		}
		return null;
	}

	// TODO Refactor into a static utility method with unit tests
	private boolean isCalibrationIsotropic() {
		final Optional<String> commonUnit = getSpatialUnit(inputImage, unitService);
		if (!commonUnit.isPresent()) {
			return false;
		}
		final String unit = commonUnit.get();
		return spatialAxisStream(inputImage).map(axis -> unitService.value(axis
			.averageScale(0, 1), axis.unit(), unit)).distinct().count() == 1;
	}

	@SuppressWarnings("unchecked")
	private void matchOps(final Subspace<BitType> subspace) {
		milOp = Functions.binary(opService, MILPlane.class, Vector3d.class,
			subspace.interval, new Quaterniond(), lines, samplingIncrement);
		final List<Vector3d> tmpPoints = generate(Vector3d::new).limit(
			SolveQuadricEq.QUADRIC_TERMS).collect(toList());
		solveQuadricOp = Functions.unary(opService, SolveQuadricEq.class,
			Matrix4d.class, tmpPoints);
<<<<<<< HEAD
		final Matrix4d matchingMock =
			new Matrix4d();
		matchingMock.identity();
		quadricToEllipsoidOp = Functions.unary(opService, QuadricToEllipsoid.class,
			Ellipsoid.class, matchingMock);
	}

	private boolean processSubspace(final Subspace<BitType> subspace) {
		final List<Vector3d> pointCloud;
		try {
			pointCloud = runDirectionsInParallel(subspace.interval);
		}
		catch (final ExecutionException | InterruptedException e) {
			logService.trace(e.getMessage());
			cancel("The plug-in was interrupted");
			return false;
		}
		if (pointCloud.size() < SolveQuadricEq.QUADRIC_TERMS) {
			cancel("Anisotropy could not be calculated - too few points");
			return false;
		}
		final Ellipsoid ellipsoid = fitEllipsoid(pointCloud);
		if (ellipsoid == null) {
			cancel("Anisotropy could not be calculated - ellipsoid fitting failed");
			return false;
		}
		statusService.showStatus("Determining anisotropy");
		final double anisotropy = degreeOfAnisotropy.apply(ellipsoid);
		addResults(subspace, anisotropy, ellipsoid);
		return true;
=======
		final Matrix4d matchingMock = new Matrix4d();
		matchingMock.setIdentity();
		quadricToEllipsoidOp = (UnaryFunctionOp) Functions.unary(opService, QuadricToEllipsoid.class,
			Optional.class, matchingMock);
>>>>>>> 9f24909b
	}

	/**
	 * Creates a random isotropically distributed quaternion.
	 *
	 * @return a (rotation) quaternion which can be used as a parameter for the
	 *         op.
	 */
	private static Quaterniondc randomQuaternion() {
		final double[] v = qGenerator.nextVector();
		return new Quaterniond(v[0], v[1], v[2], v[3]);
	}

	private List<Vector3d> runDirectionsInParallel(
		final RandomAccessibleInterval<BitType> interval) throws ExecutionException,
		InterruptedException
	{
		final int cores = Runtime.getRuntime().availableProcessors();
		// The parallellization of the the MILPlane algorithm is a memory bound
		// problem, which is why speed gains start to drop after 5 cores. With much
		// larger 'nThreads' it slows down due to overhead. Of course '5' here is a
		// bit of a magic number, which might not hold true for all environments,
		// but we need some kind of upper bound
		final int nThreads = Math.max(5, cores);
		final ExecutorService executor = Executors.newFixedThreadPool(nThreads);
		final Callable<Vector3d> milTask = () -> milOp.calculate(interval,
			randomQuaternion());
		final List<Future<Vector3d>> futures = generate(() -> milTask).limit(
			directions).map(executor::submit).collect(toList());
		final List<Vector3d> pointCloud = Collections.synchronizedList(
			new ArrayList<>(directions));
		final int futuresSize = futures.size();
		final AtomicInteger progress = new AtomicInteger();
		for (final Future<Vector3d> future : futures) {
			statusService.showProgress(progress.getAndIncrement(), futuresSize);
			final Vector3d v = future.get();
			pointCloud.add(v);
		}
		shutdownAndAwaitTermination(executor);
		return pointCloud;
	}

	// Shuts down an ExecutorService as per recommended by Oracle
	private void shutdownAndAwaitTermination(final ExecutorService executor) {
		executor.shutdown(); // Disable new tasks from being submitted
		try {
			// Wait a while for existing tasks to terminate
			if (!executor.awaitTermination(60, TimeUnit.SECONDS)) {
				executor.shutdownNow(); // Cancel currently executing tasks
				// Wait a while for tasks to respond to being cancelled
				if (!executor.awaitTermination(60, TimeUnit.SECONDS)) {
					logService.trace("Pool did not terminate");
				}
			}
		}
		catch (final InterruptedException ie) {
			// (Re-)Cancel if current thread also interrupted
			executor.shutdownNow();
			// Preserve interrupt status
			Thread.currentThread().interrupt();
		}
	}

	@SuppressWarnings("unused")
	private void validateImage() {
		if (inputImage == null) {
			cancel(NO_IMAGE_OPEN);
			return;
		}
		if (AxisUtils.countSpatialDimensions(inputImage) != 3) {
			cancel(NOT_3D_IMAGE);
			return;
		}
		if (!ElementUtil.isColorsBinary(inputImage)) {
			cancel(NOT_BINARY);
			return;
		}
		if (!isCalibrationIsotropic() && !calibrationWarned) {
			final Result result = uiService.showDialog(
				"The voxels in the image are anisotropic, which may affect results. Continue anyway?",
				WARNING_MESSAGE, OK_CANCEL_OPTION);
			// Avoid showing warning more than once (validator gets called before and
			// after dialog pops up..?)
			calibrationWarned = true;
			if (result != OK_OPTION) {
				cancel(null);
			}
		}
	}
	// endregion
}<|MERGE_RESOLUTION|>--- conflicted
+++ resolved
@@ -73,6 +73,7 @@
 import org.bonej.wrapperPlugins.wrapperUtils.HyperstackUtils;
 import org.bonej.wrapperPlugins.wrapperUtils.HyperstackUtils.Subspace;
 import org.joml.Matrix4d;
+import org.joml.Matrix4dc;
 import org.joml.Quaterniond;
 import org.joml.Quaterniondc;
 import org.joml.Vector3d;
@@ -97,8 +98,6 @@
 public class AnisotropyWrapper<T extends RealType<T> & NativeType<T>> extends
 	ContextCommand
 {
-
-<<<<<<< HEAD
 	/**
 	 * Generates four normally distributed values between [0, 1] that describe a
 	 * unit quaternion. These can be used to create isotropically distributed
@@ -106,8 +105,7 @@
 	 */
 	private static final RandomVectorGenerator qGenerator =
 		new UnitSphereRandomVectorGenerator(4);
-=======
->>>>>>> 9f24909b
+
 	/**
 	 * Default directions is 2_000 since that's roughly the number of points in
 	 * Poisson distributed sampling that'd give points about 5 degrees apart).
@@ -117,13 +115,8 @@
 	// with data at hand. Other data may need a different number.
 	private static final int DEFAULT_LINES = 100;
 	private static final double DEFAULT_INCREMENT = 1.0;
-<<<<<<< HEAD
 	private static BinaryFunctionOp<RandomAccessibleInterval<BitType>, Quaterniondc, Vector3d> milOp;
-	private static UnaryFunctionOp<Matrix4d, Ellipsoid> quadricToEllipsoidOp;
-=======
-	private static BinaryFunctionOp<RandomAccessibleInterval<BitType>, AxisAngle4d, Vector3d> milOp;
 	private static UnaryFunctionOp<Matrix4d, Optional<Ellipsoid>> quadricToEllipsoidOp;
->>>>>>> 9f24909b
 	private static UnaryFunctionOp<List<Vector3d>, Matrix4d> solveQuadricOp;
 	private final Function<Ellipsoid, Double> degreeOfAnisotropy =
 		ellipsoid -> 1.0 - ellipsoid.getA() / ellipsoid.getC();
@@ -290,43 +283,10 @@
 			SolveQuadricEq.QUADRIC_TERMS).collect(toList());
 		solveQuadricOp = Functions.unary(opService, SolveQuadricEq.class,
 			Matrix4d.class, tmpPoints);
-<<<<<<< HEAD
-		final Matrix4d matchingMock =
-			new Matrix4d();
+		final Matrix4d matchingMock = new Matrix4d();
 		matchingMock.identity();
-		quadricToEllipsoidOp = Functions.unary(opService, QuadricToEllipsoid.class,
-			Ellipsoid.class, matchingMock);
-	}
-
-	private boolean processSubspace(final Subspace<BitType> subspace) {
-		final List<Vector3d> pointCloud;
-		try {
-			pointCloud = runDirectionsInParallel(subspace.interval);
-		}
-		catch (final ExecutionException | InterruptedException e) {
-			logService.trace(e.getMessage());
-			cancel("The plug-in was interrupted");
-			return false;
-		}
-		if (pointCloud.size() < SolveQuadricEq.QUADRIC_TERMS) {
-			cancel("Anisotropy could not be calculated - too few points");
-			return false;
-		}
-		final Ellipsoid ellipsoid = fitEllipsoid(pointCloud);
-		if (ellipsoid == null) {
-			cancel("Anisotropy could not be calculated - ellipsoid fitting failed");
-			return false;
-		}
-		statusService.showStatus("Determining anisotropy");
-		final double anisotropy = degreeOfAnisotropy.apply(ellipsoid);
-		addResults(subspace, anisotropy, ellipsoid);
-		return true;
-=======
-		final Matrix4d matchingMock = new Matrix4d();
-		matchingMock.setIdentity();
 		quadricToEllipsoidOp = (UnaryFunctionOp) Functions.unary(opService, QuadricToEllipsoid.class,
 			Optional.class, matchingMock);
->>>>>>> 9f24909b
 	}
 
 	/**
