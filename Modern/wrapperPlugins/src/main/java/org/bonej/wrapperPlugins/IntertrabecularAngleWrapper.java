/*
BSD 2-Clause License
Copyright (c) 2018, Michael Doube, Richard Domander, Alessandro Felder
All rights reserved.
Redistribution and use in source and binary forms, with or without
modification, are permitted provided that the following conditions are met:
* Redistributions of source code must retain the above copyright notice, this
  list of conditions and the following disclaimer.
* Redistributions in binary form must reproduce the above copyright notice,
  this list of conditions and the following disclaimer in the documentation
  and/or other materials provided with the distribution.
THIS SOFTWARE IS PROVIDED BY THE COPYRIGHT HOLDERS AND CONTRIBUTORS "AS IS"
AND ANY EXPRESS OR IMPLIED WARRANTIES, INCLUDING, BUT NOT LIMITED TO, THE
IMPLIED WARRANTIES OF MERCHANTABILITY AND FITNESS FOR A PARTICULAR PURPOSE ARE
DISCLAIMED. IN NO EVENT SHALL THE COPYRIGHT HOLDER OR CONTRIBUTORS BE LIABLE
FOR ANY DIRECT, INDIRECT, INCIDENTAL, SPECIAL, EXEMPLARY, OR CONSEQUENTIAL
DAMAGES (INCLUDING, BUT NOT LIMITED TO, PROCUREMENT OF SUBSTITUTE GOODS OR
SERVICES; LOSS OF USE, DATA, OR PROFITS; OR BUSINESS INTERRUPTION) HOWEVER
CAUSED AND ON ANY THEORY OF LIABILITY, WHETHER IN CONTRACT, STRICT LIABILITY,
OR TORT (INCLUDING NEGLIGENCE OR OTHERWISE) ARISING IN ANY WAY OUT OF THE USE
OF THIS SOFTWARE, EVEN IF ADVISED OF THE POSSIBILITY OF SUCH DAMAGE.
*/

package org.bonej.wrapperPlugins;

import static java.util.stream.Collectors.toList;
import static org.bonej.wrapperPlugins.CommonMessages.HAS_CHANNEL_DIMENSIONS;
import static org.bonej.wrapperPlugins.CommonMessages.HAS_TIME_DIMENSIONS;
import static org.bonej.wrapperPlugins.CommonMessages.NOT_8_BIT_BINARY_IMAGE;
import static org.bonej.wrapperPlugins.CommonMessages.NO_SKELETONS;
import static org.scijava.ui.DialogPrompt.MessageType.WARNING_MESSAGE;

import java.util.Arrays;
import java.util.Collection;
import java.util.Comparator;
import java.util.List;
import java.util.Map;
import java.util.TreeMap;
import java.util.stream.DoubleStream;

import net.imagej.ops.OpService;
import net.imagej.patcher.LegacyInjector;
import net.imagej.table.DefaultColumn;
import net.imagej.table.DefaultResultsTable;
import net.imagej.table.DoubleColumn;
import net.imagej.table.ResultsTable;
import net.imagej.table.Table;
import net.imglib2.util.ValuePair;

import org.bonej.utilities.ImagePlusUtil;
import org.bonej.utilities.SharedTable;
import org.bonej.wrapperPlugins.wrapperUtils.Common;
import org.bonej.wrapperPlugins.wrapperUtils.ResultUtils;
import org.bonej.wrapperPlugins.wrapperUtils.UsageReporter;
import org.joml.Vector3d;
import org.scijava.ItemIO;
import org.scijava.ItemVisibility;
import org.scijava.app.StatusService;
import org.scijava.command.Command;
import org.scijava.command.CommandService;
import org.scijava.command.ContextCommand;
import org.scijava.log.LogService;
import org.scijava.plugin.Parameter;
import org.scijava.plugin.Plugin;
import org.scijava.plugin.PluginService;
import org.scijava.prefs.PrefService;
import org.scijava.ui.UIService;
import org.scijava.widget.NumberWidget;

import ij.ImagePlus;
import ij.measure.Calibration;
import sc.fiji.analyzeSkeleton.AnalyzeSkeleton_;
import sc.fiji.analyzeSkeleton.Edge;
import sc.fiji.analyzeSkeleton.Graph;
import sc.fiji.analyzeSkeleton.Vertex;
import sc.fiji.analyzeSkeleton.ita.GraphPruning;
import sc.fiji.analyzeSkeleton.ita.PointUtils;
import sc.fiji.analyzeSkeleton.ita.VertexUtils;
import sc.fiji.skeletonize3D.Skeletonize3D_;

/**
 * <p>
 * A wrapper UI class to calculate the inter-trabecular angles based on the
 * study by Reznikov et al (2016): (<a href=
 * "http://dx.doi.org/10.1016/j.actbio.2016.08.040">http://dx.doi.org/10.1016/j.actbio.2016.08.040
 * </a>). The original code used in that study can be found here: <a href=
 * "http://www.weizmann.ac.il/Structural_Biology/Weiner/ita-app">http://www.weizmann.ac.il/Structural_Biology/Weiner/ita-app</a>
 * </p>
 *
 * @author Alessandro Felder
 * @author Richard Domander
 * @see sc.fiji.analyzeSkeleton.AnalyzeSkeleton_
 */

@Plugin(type = Command.class, menuPath = "Plugins>BoneJ>Inter-trabecular angles")
public class IntertrabecularAngleWrapper extends ContextCommand {

	public static final String NO_RESULTS_MSG =
		"There were no results - try changing valence range or minimum trabecular length";
	private static final int PROGRESS_STEPS = 5;

	static {
		// NB: Needed if you mix-and-match IJ1 and IJ2 classes.
		// And even then: do not use IJ1 classes in the API!
		LegacyInjector.preinit();
	}

	@Parameter(validater = "imageValidater")
	private ImagePlus inputImage;
	@Parameter(label = "Minimum valence", min = "3", max = "50", stepSize = "1",
		description = "Minimum number of outgoing branches needed for a trabecular node to be included in analysis",
		style = NumberWidget.SLIDER_STYLE, persistKey = "ITA_min_valence",
		callback = "enforceValidRange")
	private int minimumValence = 3;
	@Parameter(label = "Maximum valence", min = "3", max = "50", stepSize = "1",
		description = "Maximum number of outgoing branches needed for a trabecular node to be included in analysis",
		style = NumberWidget.SLIDER_STYLE, persistKey = "ITA_max_valence",
		callback = "enforceValidRange")
	private int maximumValence = 3;
	@Parameter(label = "Minimum trabecular length (px)", min = "0",
		stepSize = "1",
		description = "Minimum length for a trabecula to be kept from being fused into a node",
		style = NumberWidget.SPINNER_STYLE, callback = "calculateRealLength",
		persist = false, initializer = "initRealLength")
	private int minimumTrabecularLength;
	@Parameter(label = "Margin (px)", min = "0", stepSize = "1",
		description = "Nodes with centroids closer than this value to any image boundary will not be included in results",
		style = NumberWidget.SPINNER_STYLE)
	private int marginCutOff;
	@Parameter(label = "Calibrated minimum length",
		visibility = ItemVisibility.MESSAGE, persist = false)
	private String realLength = "";
	@Parameter(label = "Iterate pruning",
		description = "If true, iterate pruning as long as short edges remain, or stop after a single pass",
		required = false, persistKey = "ITA_iterate")
	private boolean iteratePruning;
	@Parameter(label = "Use clusters",
		description = "If true, considers connected components together as a cluster, otherwise only looks at single short edges (order-dependent!)",
		required = false, persistKey = "ITA_useClusters")
	private boolean useClusters = true;
	// TODO Fix typo
	@Parameter(label = "Print centroids",
		description = "Print the centroids of vertices at both ends of each edge",
		required = false, persistKey = "ITA_print_centroids")
	private boolean printCentroids;
	@Parameter(label = "Print % culled edges",
		description = "Print the percentage of each of the type of edges that were culled after calling analyseSkeleton",
		required = false, persistKey = "ITA_print_culled_edges")
	private boolean printCulledEdgePercentages;
	/** The ITA angles in a {@link Table}, null if there are no results */
	@Parameter(type = ItemIO.OUTPUT, label = "BoneJ results")
	private Table<DefaultColumn<Double>, Double> anglesTable;
	/**
	 * The ITA edge-end coordinates in a {@link Table}, null if there are no
	 * results
	 */
	@Parameter(type = ItemIO.OUTPUT, label = "Edge endpoints")
	private ResultsTable centroidTable;
	@Parameter(type = ItemIO.OUTPUT, label = "Edge culling percentages")
	private ResultsTable culledEdgePercentagesTable;
	@SuppressWarnings("unused")
	@Parameter
	private OpService opService;
	@SuppressWarnings("unused")
	@Parameter
	private StatusService statusService;
	@SuppressWarnings("unused")
	@Parameter
	private UIService uiService;
	@SuppressWarnings("unused")
	@Parameter
<<<<<<< HEAD
	private PrefService prefs;
	@Parameter
	private LogService logService;
	@Parameter
	private PluginService pluginService;
	@Parameter
	private CommandService commandService;

=======
	private PrefService prefService;
>>>>>>> 1604e9a0
	private double[] coefficients;
	private double calibratedMinimumLength;
	private boolean anisotropyWarned;
	private static UsageReporter reporter;

	@Override
	public void run() {
		statusService.showStatus("Intertrabecular angles: Initialising...");
		statusService.showStatus("Intertrabecular angles: skeletonising");
		final ImagePlus skeleton = skeletonise();
		statusService.showStatus("Intertrabecular angles: analysing skeletons");
		statusService.showProgress(0, PROGRESS_STEPS);
		final Graph[] graphs = analyzeSkeleton(skeleton);
		if (graphs == null || graphs.length == 0) {
			cancel(NO_SKELETONS);
			return;
		}
		warnMultipleGraphs(graphs);
		final Graph largestGraph = Arrays.stream(graphs).max(Comparator
			.comparingInt(a -> a.getVertices().size())).orElse(new Graph());
		statusService.showStatus("Intertrabecular angles: pruning graph");
		statusService.showProgress(1, PROGRESS_STEPS);
		final ValuePair<Graph, double[]> pruningResult = GraphPruning
			.pruneShortEdges(largestGraph, minimumTrabecularLength, iteratePruning,
				useClusters, coefficients);
		final Graph cleanGraph = pruningResult.a;
		statusService.showStatus(
			"Intertrabecular angles: valence sorting trabeculae");
		statusService.showProgress(3, PROGRESS_STEPS);
		final Map<Integer, List<Vertex>> valenceMap = VertexUtils.groupByValence(
			cleanGraph.getVertices(), minimumValence, maximumValence);
		statusService.showStatus("Intertrabecular angles: calculating angles");
		statusService.showProgress(4, PROGRESS_STEPS);
		final Map<Integer, DoubleStream> radianMap = createRadianMap(valenceMap);
		addResults(radianMap);
		printEdgeCentroids(cleanGraph.getEdges());
		printCulledEdgePercentages(pruningResult.b);
		if (reporter == null) {
			reporter = UsageReporter.getInstance(prefs, pluginService, commandService);
		}
		reporter.reportEvent(getClass().getName());
	}

	static void setReporter(final UsageReporter reporter) {
		if (reporter == null) {
			throw new NullPointerException("Reporter cannot be null");
		}
		IntertrabecularAngleWrapper.reporter = reporter;
	}

	private void addResults(final Map<Integer, DoubleStream> anglesMap) {
		final String label = inputImage.getTitle();
		anglesMap.forEach((valence, angles) -> {
			final String heading = valence.toString();
			angles.forEach(angle -> SharedTable.add(label, heading, angle));
		});
		if (SharedTable.hasData()) {
			anglesTable = SharedTable.getTable();
		}
		else {
			cancel(NO_RESULTS_MSG);
		}
	}

	private Graph[] analyzeSkeleton(final ImagePlus skeleton) {
		// Analyse skeleton
		final AnalyzeSkeleton_ analyser = new AnalyzeSkeleton_();
		analyser.setup("", skeleton);
		analyser.run();
		return analyser.getGraphs();
	}

	@SuppressWarnings("unused")
	private void calculateRealLength() {
		calibratedMinimumLength = minimumTrabecularLength * coefficients[0];
		final String unit = ResultUtils.getUnitHeader(inputImage);
		realLength = String.join(" ", String.format("%.2g",
			calibratedMinimumLength), unit);
	}

	private Map<Integer, DoubleStream> createRadianMap(
		final Map<Integer, List<Vertex>> valenceMap)
	{
		final Map<Integer, DoubleStream> radianMap = new TreeMap<>();
		valenceMap.forEach((valence, vertices) -> {
			final List<Vertex> centreVertices = filterBoundaryVertices(vertices);
			final DoubleStream radians = VertexUtils.getNJunctionAngles(
				centreVertices).stream().flatMap(List::stream).mapToDouble(a -> a);
			radianMap.put(valence, radians);
		});
		return radianMap;
	}

	@SuppressWarnings("unused")
	private void enforceValidRange() {
		if (minimumValence > maximumValence) {
			minimumValence = maximumValence;
		}
	}

	private List<Vertex> filterBoundaryVertices(
		final Collection<Vertex> vertices)
	{
		return vertices.stream().filter(v -> !isCloseToBoundary(v)).collect(
			toList());
	}

	@SuppressWarnings("unused")
	private void imageValidater() {
		if (inputImage == null) {
			cancel(CommonMessages.NO_IMAGE_OPEN);
			return;
		}
		if (inputImage.getBitDepth() != 8 || !ImagePlusUtil.isBinaryColour(
			inputImage))
		{
			cancel(NOT_8_BIT_BINARY_IMAGE);
			return;
		}

		if (inputImage.getNChannels() > 1) {
			cancel(HAS_CHANNEL_DIMENSIONS + ". Please split the channels.");
			return;
		}

		if (inputImage.getNFrames() > 1) {
			cancel(HAS_TIME_DIMENSIONS + ". Please split the hyperstack.");
		}

		if (!anisotropyWarned) {
			if (!Common.warnAnisotropy(inputImage, uiService)) {
				cancel(null);
			}
			anisotropyWarned = true;
		}
	}

	@SuppressWarnings("unused")
	private void initRealLength() {
		if (inputImage == null || inputImage.getCalibration() == null) {
			coefficients = new double[] { 1.0, 1.0, 1.0 };
			realLength = String.join(" ", String.format("%.2g",
				(double) minimumTrabecularLength));
		}
		else {
			final Calibration calibration = inputImage.getCalibration();
			coefficients = new double[] { calibration.pixelWidth,
				calibration.pixelHeight, calibration.pixelDepth };
			calculateRealLength();
		}
	}

	private boolean isCloseToBoundary(final Vertex v) {
		final Vector3d centroid = PointUtils.centroid(v.getPoints());
		final int width = inputImage.getWidth();
		final int height = inputImage.getHeight();
		final int depth = inputImage.getNSlices();
		return centroid.x < marginCutOff || centroid.x > width - marginCutOff ||
			centroid.y < marginCutOff || centroid.y > height - marginCutOff ||
			depth != 1 && (centroid.z < marginCutOff || centroid.z > depth -
				marginCutOff);
	}

	private void printCulledEdgePercentages(final double[] stats) {
		if (!printCulledEdgePercentages) {
			return;
		}
		if (stats[4] == 0) {
			return;
		}
		final DoubleColumn loopCol = new DoubleColumn("Loop edges (%)");
		final DoubleColumn repeatedCol = new DoubleColumn("Repeated edges (%)");
		final DoubleColumn shortCol = new DoubleColumn("Short edges (%)");
		final DoubleColumn deadEndCol = new DoubleColumn("Dead end edges (%)");

		loopCol.add(stats[0]);
		repeatedCol.add(stats[2]);
		shortCol.add(stats[3]);
		deadEndCol.add(stats[1]);

		culledEdgePercentagesTable = new DefaultResultsTable();
		culledEdgePercentagesTable.add(loopCol);
		culledEdgePercentagesTable.add(repeatedCol);
		culledEdgePercentagesTable.add(shortCol);
		culledEdgePercentagesTable.add(deadEndCol);
	}

	private void printEdgeCentroids(final Collection<Edge> edges) {
		if (!printCentroids || edges == null || edges.isEmpty()) {
			return;
		}

		final List<DoubleColumn> columns = Arrays.asList(new DoubleColumn("V1x"),
			new DoubleColumn("V1y"), new DoubleColumn("V1z"), new DoubleColumn("V2x"),
			new DoubleColumn("V2y"), new DoubleColumn("V2z"));

		final List<Vector3d> v1Centroids = edges.stream().map(e -> e.getV1()
			.getPoints()).map(PointUtils::centroid).collect(toList());
		final List<Vector3d> v2Centroids = edges.stream().map(e -> e.getV2()
			.getPoints()).map(PointUtils::centroid).collect(toList());

		for (int i = 0; i < v1Centroids.size(); i++) {
			final Vector3d v1centroid = v1Centroids.get(i);
			columns.get(0).add(v1centroid.x);
			columns.get(1).add(v1centroid.y);
			columns.get(2).add(v1centroid.z);
			final Vector3d v2centroid = v2Centroids.get(i);
			columns.get(3).add(v2centroid.x);
			columns.get(4).add(v2centroid.y);
			columns.get(5).add(v2centroid.z);
		}
		centroidTable = new DefaultResultsTable();
		centroidTable.addAll(columns);
	}

	private ImagePlus skeletonise() {
		// Skeletonise input image
		final ImagePlus skeleton = ImagePlusUtil.cleanDuplicate(inputImage);
		final Skeletonize3D_ skeletoniser = new Skeletonize3D_();
		skeletoniser.setup("", skeleton);
		skeletoniser.run(null);

		// check whether input image was skeletonised already
		final int iterations = skeletoniser.getThinningIterations();
		if (iterations > 1) {
			skeleton.setTitle("Skeleton of " + inputImage.getTitle());
			uiService.show(skeleton);
		}
		return skeleton;
	}

	private void warnMultipleGraphs(final Graph[] graphs) {
		if (graphs.length < 2) {
			return;
		}
		uiService.showDialog(
			"Image has multiple skeletons - processing the largest", WARNING_MESSAGE);
	}
}<|MERGE_RESOLUTION|>--- conflicted
+++ resolved
@@ -169,7 +169,6 @@
 	private UIService uiService;
 	@SuppressWarnings("unused")
 	@Parameter
-<<<<<<< HEAD
 	private PrefService prefs;
 	@Parameter
 	private LogService logService;
@@ -178,9 +177,6 @@
 	@Parameter
 	private CommandService commandService;
 
-=======
-	private PrefService prefService;
->>>>>>> 1604e9a0
 	private double[] coefficients;
 	private double calibratedMinimumLength;
 	private boolean anisotropyWarned;
