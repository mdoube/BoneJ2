--- conflicted
+++ resolved
@@ -117,16 +117,9 @@
     }
 
     //region -- Helper methods --
-<<<<<<< HEAD
-    private void showResults(final double eulerCharacteristic, final double deltaEuler, final double connectivity,
-            final double connectivityDensity) {
-        final String label = inputImage.getName();
-        final String unitHeader = WrapperUtils.getUnitHeader(inputImage, '³');
-=======
     private void showResults(String label, final double eulerCharacteristic, final double deltaEuler,
             final double connectivity, final double connectivityDensity) {
-        final String unitHeader = WrapperUtils.getUnitHeader(inputImage, "³");
->>>>>>> b3b67c85
+        final String unitHeader = WrapperUtils.getUnitHeader(inputImage, '³');
 
         if (connectivity < 0 && !negativityWarned) {
             uiService.showDialog(NEGATIVE_CONNECTIVITY, INFORMATION_MESSAGE);
