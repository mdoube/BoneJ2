--- conflicted
+++ resolved
@@ -4,20 +4,7 @@
 import ij.IJ;
 import ij.ImagePlus;
 import ij.process.StackStatistics;
-<<<<<<< HEAD
-import net.imagej.Dataset;
-import net.imagej.DatasetService;
-import net.imagej.ImgPlus;
-import net.imagej.ops.OpService;
 import net.imagej.patcher.LegacyInjector;
-import net.imglib2.IterableInterval;
-import net.imglib2.img.ImagePlusAdapter;
-import net.imglib2.type.numeric.integer.UnsignedByteType;
-import org.bonej.utilities.AxisUtils;
-import org.bonej.utilities.ElementUtil;
-=======
-import net.imagej.patcher.LegacyInjector;
->>>>>>> d603ce4d
 import org.bonej.utilities.ImagePlusCheck;
 import org.bonej.utilities.ResultsInserter;
 import org.scijava.ItemIO;
@@ -52,13 +39,6 @@
     @Parameter(initializer = "initializeImage")
     private ImagePlus inputImage;
 
-<<<<<<< HEAD
-    /** @implNote Use ImagePlus because of conversion issues of composite images */
-    @Parameter(initializer = "initializeImage")
-    private ImagePlus inputImage;
-
-=======
->>>>>>> d603ce4d
     @Parameter(type = ItemIO.OUTPUT)
     private ImagePlus thicknessMap;
 
@@ -87,28 +67,6 @@
 
     @Parameter
     private UIService uiService;
-
-    private static void showMapStatistics(final ImagePlus map, final boolean foreground) {
-        final String unitHeader = getUnitHeader(map);
-        final String label = map.getTitle();
-        final String prefix = foreground ? "Tb.Th" : "Tb.Sp";
-        final StackStatistics resultStats = new StackStatistics(map);
-
-        ResultsInserter inserter = new ResultsInserter();
-        inserter.setMeasurementInFirstFreeRow(label, prefix + " Mean" + unitHeader, resultStats.mean);
-        inserter.setMeasurementInFirstFreeRow(label, prefix + " Std Dev" + unitHeader, resultStats.stdDev);
-        inserter.setMeasurementInFirstFreeRow(label, prefix + " Max" + unitHeader, resultStats.max);
-        inserter.updateResults();
-    }
-
-    private static String getUnitHeader(final ImagePlus map) {
-        final String unit = map.getCalibration().getUnit();
-        if (Strings.isNullOrEmpty(unit) || "pixel".equalsIgnoreCase(unit) || "unit".equalsIgnoreCase(unit)) {
-            return "";
-        }
-
-        return " (" + unit + ")";
-    }
 
     @Override
     public void run() {
@@ -151,7 +109,6 @@
         }
 
         return map;
-<<<<<<< HEAD
     }
 
     private static void showMapStatistics(final ImagePlus map, final boolean foreground) {
@@ -174,8 +131,6 @@
         }
 
         return " (" + unit + ")";
-=======
->>>>>>> d603ce4d
     }
 
     @SuppressWarnings("unused")
@@ -195,14 +150,9 @@
             return;
         }
 
-<<<<<<< HEAD
-        if (!ImagePlusCheck.isIsotropic(inputImage, 1E-3)) {
-            final String difference = "";
-=======
         final double anisotropy = ImagePlusCheck.anisotropy(inputImage);
         if (anisotropy > 1E-3) {
             final String anisotropyPercent = String.format(" (%.1f %%)", anisotropy * 100.0);
->>>>>>> d603ce4d
             final Result result =
                     uiService.showDialog("The image is anisotropic" + anisotropyPercent + ". Continue anyway?",
                             MessageType.WARNING_MESSAGE, OptionType.OK_CANCEL_OPTION);
