
package org.bonej.wrapperPlugins;

import static org.bonej.wrapperPlugins.CommonMessages.BAD_CALIBRATION;
import static org.bonej.wrapperPlugins.CommonMessages.NOT_3D_IMAGE;
import static org.bonej.wrapperPlugins.CommonMessages.NOT_BINARY;
import static org.bonej.wrapperPlugins.CommonMessages.NO_IMAGE_OPEN;
import static org.scijava.ui.DialogPrompt.MessageType.ERROR_MESSAGE;
import static org.scijava.ui.DialogPrompt.MessageType.WARNING_MESSAGE;

import java.io.File;
import java.io.FileOutputStream;
import java.io.IOException;
import java.nio.ByteBuffer;
import java.nio.ByteOrder;
import java.util.HashMap;
import java.util.Iterator;
import java.util.List;
import java.util.Map;
import java.util.stream.Collectors;

import net.imagej.ImgPlus;
<<<<<<< HEAD
import net.imagej.ops.OpService;
import net.imagej.ops.Ops.Geometric.MarchingCubes;
import net.imagej.ops.geom.geom3d.mesh.Facet;
import net.imagej.ops.geom.geom3d.mesh.Mesh;
import net.imagej.ops.geom.geom3d.mesh.TriangularFacet;
=======
import net.imagej.axis.CalibratedAxis;
import net.imagej.mesh.Mesh;
import net.imagej.mesh.Triangle;
import net.imagej.mesh.naive.NaiveFloatMesh;
import net.imagej.ops.OpService;
import net.imagej.ops.Ops.Geometric.BoundarySize;
import net.imagej.ops.Ops.Geometric.MarchingCubes;
>>>>>>> 171952d8
import net.imagej.ops.special.function.Functions;
import net.imagej.ops.special.function.UnaryFunctionOp;
import net.imagej.table.DefaultColumn;
import net.imagej.table.Table;
import net.imagej.units.UnitService;
import net.imglib2.RandomAccessibleInterval;
import net.imglib2.type.NativeType;
import net.imglib2.type.logic.BitType;
import net.imglib2.type.numeric.RealType;
import net.imglib2.type.numeric.real.DoubleType;

import org.bonej.utilities.AxisUtils;
import org.bonej.utilities.ElementUtil;
import org.bonej.utilities.SharedTable;
import org.bonej.wrapperPlugins.wrapperUtils.Common;
import org.bonej.wrapperPlugins.wrapperUtils.HyperstackUtils;
import org.bonej.wrapperPlugins.wrapperUtils.HyperstackUtils.Subspace;
import org.bonej.wrapperPlugins.wrapperUtils.ResultUtils;
import org.scijava.ItemIO;
import org.scijava.app.StatusService;
import org.scijava.command.Command;
import org.scijava.command.ContextCommand;
import org.scijava.plugin.Parameter;
import org.scijava.plugin.Plugin;
import org.scijava.ui.UIService;
import org.scijava.util.StringUtils;
import org.scijava.widget.FileWidget;

/**
 * A wrapper command to calculate mesh surface area
 *
 * @author Richard Domander
 */
@Plugin(type = Command.class, menuPath = "Plugins>BoneJ>Surface area")
public class IsosurfaceWrapper<T extends RealType<T> & NativeType<T>> extends
	ContextCommand
{

	static final String STL_WRITE_ERROR =
		"Failed to write the following STL files:\n\n";
	static final String STL_HEADER = StringUtils.padEnd(
		"Binary STL created by BoneJ", 80, '.');
	static final String BAD_SCALING =
		"Cannot scale result because axis calibrations don't match";

	@Parameter(validater = "validateImage")
	private ImgPlus<T> inputImage;

	/**
	 * The surface area results in a {@link Table}
	 * <p>
	 * Null if there are no results
	 * </p>
	 */
	@Parameter(type = ItemIO.OUTPUT, label = "BoneJ results")
	private Table<DefaultColumn<String>, String> resultsTable;

	@Parameter(label = "Export STL file(s)",
		description = "Create a binary STL file from the surface mesh",
		required = false)
	private boolean exportSTL;

	@Parameter
	private OpService ops;

	@Parameter
	private UIService uiService;

	@Parameter
	private UnitService unitService;

	@Parameter
	private StatusService statusService;

	private String path = "";
	private String extension = "";
	private UnaryFunctionOp<RandomAccessibleInterval, Mesh> marchingCubesOp;
	private UnaryFunctionOp<Mesh, DoubleType> areaOp;
	private double areaScale;
	private String unitHeader = "";

	@Override
	public void run() {
		statusService.showStatus("Surface area: initialising");
		final ImgPlus<BitType> bitImgPlus = Common.toBitTypeImgPlus(ops,
			inputImage);
		final List<Subspace<BitType>> subspaces = HyperstackUtils.split3DSubspaces(
			bitImgPlus).collect(Collectors.toList());
		matchOps(subspaces.get(0).interval);
		prepareResults();
		final Map<String, Mesh> meshes = createMeshes(subspaces);
		if (exportSTL) {
			if (!getFileName()) {
				return;
			}
			saveMeshes(meshes);
		}
		calculateAreas(meshes);
		if (SharedTable.hasData()) {
			resultsTable = SharedTable.getTable();
		}
	}

<<<<<<< HEAD
=======
	/**
	 * Check if all the spatial axes have a matching calibration, e.g. same unit,
	 * same scaling.
	 * <p>
	 * NB: Public and static for testing purposes.
	 * </p>
	 *
	 * @param space an N-dimensional space.
	 * @param <T> type of the space
	 * @return true if all spatial axes have matching calibration. Also returns
	 *         true if none of them have a unit
	 */
	// TODO make into a utility method or remove if mesh area considers
	// calibration in the future
	public static <T extends AnnotatedSpace<CalibratedAxis>> boolean
		isAxesMatchingSpatialCalibration(final T space)
	{
		final boolean noUnits = spatialAxisStream(space).map(CalibratedAxis::unit)
			.allMatch(StringUtils::isNullOrEmpty);
		final boolean matchingUnit = spatialAxisStream(space).map(
			CalibratedAxis::unit).distinct().count() == 1;
		final boolean matchingScale = spatialAxisStream(space).map(a -> a
			.averageScale(0, 1)).distinct().count() == 1;

		return (matchingUnit || noUnits) && matchingScale;
	}

	/**
	 * Writes the surface mesh as a binary, little endian STL file
	 * <p>
	 * NB: Public and static for testing purposes
	 * </p>
	 *
	 * @param path The absolute path to the save location of the STL file
	 * @param mesh A mesh consisting of triangular facets
	 * @throws NullPointerException if mesh is null
	 * @throws IllegalArgumentException if path is null or empty, or mesh doesn't
	 *           have triangular facets
	 * @throws IOException if there's an error while writing the file
	 */
	// TODO: Remove when imagej-mesh / ThreeDViewer supports STL
	public static void writeBinarySTLFile(final String path, final Mesh mesh)
		throws IllegalArgumentException, IOException, NullPointerException
	{
		if (mesh == null) {
			throw new NullPointerException("Mesh cannot be null");
		}

		if (StringUtils.isNullOrEmpty(path)) {
			throw new IllegalArgumentException("Filename cannot be null or empty");
		}

		final Iterator<Triangle> triangles = mesh.triangles().iterator();
		final int numTriangles = (int) mesh.triangles().size();
		try (final FileOutputStream writer = new FileOutputStream(path)) {
			final byte[] header = STL_HEADER.getBytes();
			writer.write(header);
			final byte[] facetBytes = ByteBuffer.allocate(4).order(
				ByteOrder.LITTLE_ENDIAN).putInt(numTriangles).array();
			writer.write(facetBytes);
			final ByteBuffer buffer = ByteBuffer.allocate(50);
			buffer.order(ByteOrder.LITTLE_ENDIAN);
			while (triangles.hasNext()) {
				final Triangle triangle = triangles.next();
				writeSTLFacet(buffer, triangle);
				writer.write(buffer.array());
				buffer.clear();
			}
		}
	}

>>>>>>> 171952d8
	private void addResult(final String label, final double area) {
		SharedTable.add(label, "Surface area " + unitHeader, area * areaScale);
	}

<<<<<<< HEAD
	private String choosePath() {
		final String initialName = stripFileExtension(inputImage.getName());
=======
	private void calculateAreas(final Map<String, Mesh> meshes) {
		statusService.showStatus("Surface area: calculating areas");
		final String name = inputImage.getName();
		meshes.forEach((suffix, mesh) -> {
			final double area = areaOp.calculate(mesh).get();
			final String label = suffix.isEmpty() ? name : name + " " + suffix;
			addResult(label, area);
		});
	}
>>>>>>> 171952d8

	private String choosePath() {
		final String initialName = stripFileExtension(inputImage.getName());
		// The file dialog won't allow empty filenames, and it prompts when file
		// already exists
		final File file = uiService.chooseFile(new File(initialName),
			FileWidget.SAVE_STYLE);
		if (file == null) {
			// User pressed cancel on file dialog
			return null;
		}

		return file.getAbsolutePath();
	}

	private Map<String, Mesh> createMeshes(
		final Iterable<Subspace<BitType>> subspaces)
	{
		statusService.showStatus("Surface area: creating meshes");
		final Map<String, Mesh> meshes = new HashMap<>();
		for (final Subspace<BitType> subspace : subspaces) {
			final Mesh mesh = marchingCubesOp.calculate(subspace.interval);
			meshes.put(subspace.toString(), mesh);
		}
		return meshes;
	}

	private boolean getFileName() {
		path = choosePath();
		if (path == null) {
			return false;
		}

		final String fileName = path.substring(path.lastIndexOf(File.separator) +
			1);
		final int dot = fileName.lastIndexOf(".");
		if (dot >= 0) {
			extension = fileName.substring(dot);
			// TODO Verify extension if not .stl, when DialogPrompt YES/NO options
			// work correctly
			path = stripFileExtension(path);
		}
		else {
			extension = ".stl";
		}
		return true;
	}

	private void matchOps(final RandomAccessibleInterval<BitType> interval) {
		marchingCubesOp = Functions.unary(ops, MarchingCubes.class, Mesh.class,
			interval);
<<<<<<< HEAD
=======
		areaOp = Functions.unary(ops, BoundarySize.class, DoubleType.class,
			new NaiveFloatMesh());
>>>>>>> 171952d8
	}

	private void prepareResults() {
		unitHeader = ResultUtils.getUnitHeader(inputImage, unitService, '²');
		if (unitHeader.isEmpty()) {
			uiService.showDialog(BAD_CALIBRATION, WARNING_MESSAGE);
		}

<<<<<<< HEAD
		if (AxisUtils.isAxesMatchingSpatialCalibration(inputImage)) {
=======
		if (isAxesMatchingSpatialCalibration(inputImage)) {
>>>>>>> 171952d8
			final double scale = inputImage.axis(0).averageScale(0.0, 1.0);
			areaScale = scale * scale;
		}
		else {
			uiService.showDialog(BAD_SCALING, WARNING_MESSAGE);
			areaScale = 1.0;
<<<<<<< HEAD
		}
	}

	private Map<String, Mesh> processViews(
		final Iterable<Subspace<BitType>> subspaces)
	{
		final String name = inputImage.getName();
		final Map<String, Mesh> meshes = new HashMap<>();
		for (final Subspace<BitType> subspace : subspaces) {
			final Mesh mesh = marchingCubesOp.calculate(subspace.interval);
			final double area = mesh.getSurfaceArea();
			final String suffix = subspace.toString();
			final String label = suffix.isEmpty() ? name : name + " " + suffix;
			addResult(label, area);
			meshes.put(subspace.toString(), mesh);
=======
>>>>>>> 171952d8
		}
	}

	private void saveMeshes(final Map<String, Mesh> meshes) {
		statusService.showStatus("Surface area: saving files");
		final Map<String, String> savingErrors = new HashMap<>();
		meshes.forEach((key, subspaceMesh) -> {
			final String subspaceId = key.replace(' ', '_').replaceAll("[,:]", "");
			final String filePath = path + "_" + subspaceId + extension;
			try {
				writeBinarySTLFile(filePath, subspaceMesh);
			}
			catch (final IOException e) {
				savingErrors.put(filePath, e.getMessage());
			}
		});
		if (!savingErrors.isEmpty()) {
			showSavingErrorsDialog(savingErrors);
		}
	}

	private void showSavingErrorsDialog(final Map<String, String> savingErrors) {
		final StringBuilder msgBuilder = new StringBuilder(STL_WRITE_ERROR);
		savingErrors.forEach((k, v) -> msgBuilder.append(k).append(": ").append(v));
		uiService.showDialog(msgBuilder.toString(), ERROR_MESSAGE);
	}

	// TODO make into a utility method
	private static String stripFileExtension(final String path) {
		final int dot = path.lastIndexOf('.');

		return dot == -1 ? path : path.substring(0, dot);
	}

	@SuppressWarnings("unused")
	private void validateImage() {
		if (inputImage == null) {
			cancel(NO_IMAGE_OPEN);
			return;
		}

		if (AxisUtils.countSpatialDimensions(inputImage) != 3) {
			cancel(NOT_3D_IMAGE);
		}

		if (!ElementUtil.isColorsBinary(inputImage)) {
			cancel(NOT_BINARY);
		}
	}

	/**
	 * Writes the surface mesh as a binary, little endian STL file
	 * <p>
	 * NB: Public and static for testing purposes
	 * </p>
	 *
	 * @param path The absolute path to the save location of the STL file
	 * @param mesh A mesh consisting of triangular facets
	 * @throws NullPointerException if mesh is null
	 * @throws IllegalArgumentException if path is null or empty, or mesh doesn't
	 *           have triangular facets
	 * @throws IOException if there's an error while writing the file
	 */
	// TODO: Remove when imagej-mesh / ThreeDViewer supports STL
	static void writeBinarySTLFile(final String path, final Mesh mesh)
		throws IllegalArgumentException, IOException, NullPointerException
	{
		if (mesh == null) {
			throw new NullPointerException("Mesh cannot be null");
		}

		if (StringUtils.isNullOrEmpty(path)) {
			throw new IllegalArgumentException("Filename cannot be null or empty");
		}
		if (!mesh.triangularFacets()) {
			throw new IllegalArgumentException(
				"Cannot write STL file: invalid surface mesh");
		}

		final List<Facet> facets = mesh.getFacets();
		final int numFacets = facets.size();
		try (final FileOutputStream writer = new FileOutputStream(path)) {
			final byte[] header = STL_HEADER.getBytes();
			writer.write(header);
			final byte[] facetBytes = ByteBuffer.allocate(4).order(
				ByteOrder.LITTLE_ENDIAN).putInt(numFacets).array();
			writer.write(facetBytes);
			final ByteBuffer buffer = ByteBuffer.allocate(50);
			buffer.order(ByteOrder.LITTLE_ENDIAN);
			for (final Facet facet : facets) {
				final TriangularFacet triangularFacet = (TriangularFacet) facet;
				writeSTLFacet(buffer, triangularFacet);
				writer.write(buffer.array());
				buffer.clear();
			}
		}
	}

	// -- Utility methods --

	// -- Helper methods --
	private static void writeSTLFacet(final ByteBuffer buffer,
<<<<<<< HEAD
		final TriangularFacet facet)
	{
		writeSTLVector(buffer, facet.getNormal());
		writeSTLVector(buffer, facet.getP0());
		writeSTLVector(buffer, facet.getP1());
		writeSTLVector(buffer, facet.getP2());
		buffer.putShort((short) 0); // Attribute byte count
	}

	private static void writeSTLVector(final ByteBuffer buffer,
		final Vector3D v)
	{
		buffer.putFloat((float) v.getX());
		buffer.putFloat((float) v.getY());
		buffer.putFloat((float) v.getZ());
=======
		final Triangle triangle)
	{
		// Write normal
		buffer.putFloat(triangle.nxf());
		buffer.putFloat(triangle.nyf());
		buffer.putFloat(triangle.nzf());
		// Write vertex 0
		buffer.putFloat(triangle.v0xf());
		buffer.putFloat(triangle.v0yf());
		buffer.putFloat(triangle.v0zf());
		// Write vertex 1
		buffer.putFloat(triangle.v1xf());
		buffer.putFloat(triangle.v1yf());
		buffer.putFloat(triangle.v1zf());
		// Write vertex 2
		buffer.putFloat(triangle.v2xf());
		buffer.putFloat(triangle.v2yf());
		buffer.putFloat(triangle.v2zf());
		// Attribute byte count
		buffer.putShort((short) 0);
>>>>>>> 171952d8
	}
}<|MERGE_RESOLUTION|>--- conflicted
+++ resolved
@@ -1,6 +1,7 @@
 
 package org.bonej.wrapperPlugins;
 
+import static org.bonej.utilities.Streamers.spatialAxisStream;
 import static org.bonej.wrapperPlugins.CommonMessages.BAD_CALIBRATION;
 import static org.bonej.wrapperPlugins.CommonMessages.NOT_3D_IMAGE;
 import static org.bonej.wrapperPlugins.CommonMessages.NOT_BINARY;
@@ -20,13 +21,6 @@
 import java.util.stream.Collectors;
 
 import net.imagej.ImgPlus;
-<<<<<<< HEAD
-import net.imagej.ops.OpService;
-import net.imagej.ops.Ops.Geometric.MarchingCubes;
-import net.imagej.ops.geom.geom3d.mesh.Facet;
-import net.imagej.ops.geom.geom3d.mesh.Mesh;
-import net.imagej.ops.geom.geom3d.mesh.TriangularFacet;
-=======
 import net.imagej.axis.CalibratedAxis;
 import net.imagej.mesh.Mesh;
 import net.imagej.mesh.Triangle;
@@ -34,9 +28,9 @@
 import net.imagej.ops.OpService;
 import net.imagej.ops.Ops.Geometric.BoundarySize;
 import net.imagej.ops.Ops.Geometric.MarchingCubes;
->>>>>>> 171952d8
 import net.imagej.ops.special.function.Functions;
 import net.imagej.ops.special.function.UnaryFunctionOp;
+import net.imagej.space.AnnotatedSpace;
 import net.imagej.table.DefaultColumn;
 import net.imagej.table.Table;
 import net.imagej.units.UnitService;
@@ -138,8 +132,6 @@
 		}
 	}
 
-<<<<<<< HEAD
-=======
 	/**
 	 * Check if all the spatial axes have a matching calibration, e.g. same unit,
 	 * same scaling.
@@ -154,7 +146,7 @@
 	 */
 	// TODO make into a utility method or remove if mesh area considers
 	// calibration in the future
-	public static <T extends AnnotatedSpace<CalibratedAxis>> boolean
+	static <T extends AnnotatedSpace<CalibratedAxis>> boolean
 		isAxesMatchingSpatialCalibration(final T space)
 	{
 		final boolean noUnits = spatialAxisStream(space).map(CalibratedAxis::unit)
@@ -165,212 +157,6 @@
 			.averageScale(0, 1)).distinct().count() == 1;
 
 		return (matchingUnit || noUnits) && matchingScale;
-	}
-
-	/**
-	 * Writes the surface mesh as a binary, little endian STL file
-	 * <p>
-	 * NB: Public and static for testing purposes
-	 * </p>
-	 *
-	 * @param path The absolute path to the save location of the STL file
-	 * @param mesh A mesh consisting of triangular facets
-	 * @throws NullPointerException if mesh is null
-	 * @throws IllegalArgumentException if path is null or empty, or mesh doesn't
-	 *           have triangular facets
-	 * @throws IOException if there's an error while writing the file
-	 */
-	// TODO: Remove when imagej-mesh / ThreeDViewer supports STL
-	public static void writeBinarySTLFile(final String path, final Mesh mesh)
-		throws IllegalArgumentException, IOException, NullPointerException
-	{
-		if (mesh == null) {
-			throw new NullPointerException("Mesh cannot be null");
-		}
-
-		if (StringUtils.isNullOrEmpty(path)) {
-			throw new IllegalArgumentException("Filename cannot be null or empty");
-		}
-
-		final Iterator<Triangle> triangles = mesh.triangles().iterator();
-		final int numTriangles = (int) mesh.triangles().size();
-		try (final FileOutputStream writer = new FileOutputStream(path)) {
-			final byte[] header = STL_HEADER.getBytes();
-			writer.write(header);
-			final byte[] facetBytes = ByteBuffer.allocate(4).order(
-				ByteOrder.LITTLE_ENDIAN).putInt(numTriangles).array();
-			writer.write(facetBytes);
-			final ByteBuffer buffer = ByteBuffer.allocate(50);
-			buffer.order(ByteOrder.LITTLE_ENDIAN);
-			while (triangles.hasNext()) {
-				final Triangle triangle = triangles.next();
-				writeSTLFacet(buffer, triangle);
-				writer.write(buffer.array());
-				buffer.clear();
-			}
-		}
-	}
-
->>>>>>> 171952d8
-	private void addResult(final String label, final double area) {
-		SharedTable.add(label, "Surface area " + unitHeader, area * areaScale);
-	}
-
-<<<<<<< HEAD
-	private String choosePath() {
-		final String initialName = stripFileExtension(inputImage.getName());
-=======
-	private void calculateAreas(final Map<String, Mesh> meshes) {
-		statusService.showStatus("Surface area: calculating areas");
-		final String name = inputImage.getName();
-		meshes.forEach((suffix, mesh) -> {
-			final double area = areaOp.calculate(mesh).get();
-			final String label = suffix.isEmpty() ? name : name + " " + suffix;
-			addResult(label, area);
-		});
-	}
->>>>>>> 171952d8
-
-	private String choosePath() {
-		final String initialName = stripFileExtension(inputImage.getName());
-		// The file dialog won't allow empty filenames, and it prompts when file
-		// already exists
-		final File file = uiService.chooseFile(new File(initialName),
-			FileWidget.SAVE_STYLE);
-		if (file == null) {
-			// User pressed cancel on file dialog
-			return null;
-		}
-
-		return file.getAbsolutePath();
-	}
-
-	private Map<String, Mesh> createMeshes(
-		final Iterable<Subspace<BitType>> subspaces)
-	{
-		statusService.showStatus("Surface area: creating meshes");
-		final Map<String, Mesh> meshes = new HashMap<>();
-		for (final Subspace<BitType> subspace : subspaces) {
-			final Mesh mesh = marchingCubesOp.calculate(subspace.interval);
-			meshes.put(subspace.toString(), mesh);
-		}
-		return meshes;
-	}
-
-	private boolean getFileName() {
-		path = choosePath();
-		if (path == null) {
-			return false;
-		}
-
-		final String fileName = path.substring(path.lastIndexOf(File.separator) +
-			1);
-		final int dot = fileName.lastIndexOf(".");
-		if (dot >= 0) {
-			extension = fileName.substring(dot);
-			// TODO Verify extension if not .stl, when DialogPrompt YES/NO options
-			// work correctly
-			path = stripFileExtension(path);
-		}
-		else {
-			extension = ".stl";
-		}
-		return true;
-	}
-
-	private void matchOps(final RandomAccessibleInterval<BitType> interval) {
-		marchingCubesOp = Functions.unary(ops, MarchingCubes.class, Mesh.class,
-			interval);
-<<<<<<< HEAD
-=======
-		areaOp = Functions.unary(ops, BoundarySize.class, DoubleType.class,
-			new NaiveFloatMesh());
->>>>>>> 171952d8
-	}
-
-	private void prepareResults() {
-		unitHeader = ResultUtils.getUnitHeader(inputImage, unitService, '²');
-		if (unitHeader.isEmpty()) {
-			uiService.showDialog(BAD_CALIBRATION, WARNING_MESSAGE);
-		}
-
-<<<<<<< HEAD
-		if (AxisUtils.isAxesMatchingSpatialCalibration(inputImage)) {
-=======
-		if (isAxesMatchingSpatialCalibration(inputImage)) {
->>>>>>> 171952d8
-			final double scale = inputImage.axis(0).averageScale(0.0, 1.0);
-			areaScale = scale * scale;
-		}
-		else {
-			uiService.showDialog(BAD_SCALING, WARNING_MESSAGE);
-			areaScale = 1.0;
-<<<<<<< HEAD
-		}
-	}
-
-	private Map<String, Mesh> processViews(
-		final Iterable<Subspace<BitType>> subspaces)
-	{
-		final String name = inputImage.getName();
-		final Map<String, Mesh> meshes = new HashMap<>();
-		for (final Subspace<BitType> subspace : subspaces) {
-			final Mesh mesh = marchingCubesOp.calculate(subspace.interval);
-			final double area = mesh.getSurfaceArea();
-			final String suffix = subspace.toString();
-			final String label = suffix.isEmpty() ? name : name + " " + suffix;
-			addResult(label, area);
-			meshes.put(subspace.toString(), mesh);
-=======
->>>>>>> 171952d8
-		}
-	}
-
-	private void saveMeshes(final Map<String, Mesh> meshes) {
-		statusService.showStatus("Surface area: saving files");
-		final Map<String, String> savingErrors = new HashMap<>();
-		meshes.forEach((key, subspaceMesh) -> {
-			final String subspaceId = key.replace(' ', '_').replaceAll("[,:]", "");
-			final String filePath = path + "_" + subspaceId + extension;
-			try {
-				writeBinarySTLFile(filePath, subspaceMesh);
-			}
-			catch (final IOException e) {
-				savingErrors.put(filePath, e.getMessage());
-			}
-		});
-		if (!savingErrors.isEmpty()) {
-			showSavingErrorsDialog(savingErrors);
-		}
-	}
-
-	private void showSavingErrorsDialog(final Map<String, String> savingErrors) {
-		final StringBuilder msgBuilder = new StringBuilder(STL_WRITE_ERROR);
-		savingErrors.forEach((k, v) -> msgBuilder.append(k).append(": ").append(v));
-		uiService.showDialog(msgBuilder.toString(), ERROR_MESSAGE);
-	}
-
-	// TODO make into a utility method
-	private static String stripFileExtension(final String path) {
-		final int dot = path.lastIndexOf('.');
-
-		return dot == -1 ? path : path.substring(0, dot);
-	}
-
-	@SuppressWarnings("unused")
-	private void validateImage() {
-		if (inputImage == null) {
-			cancel(NO_IMAGE_OPEN);
-			return;
-		}
-
-		if (AxisUtils.countSpatialDimensions(inputImage) != 3) {
-			cancel(NOT_3D_IMAGE);
-		}
-
-		if (!ElementUtil.isColorsBinary(inputImage)) {
-			cancel(NOT_BINARY);
-		}
 	}
 
 	/**
@@ -397,51 +183,159 @@
 		if (StringUtils.isNullOrEmpty(path)) {
 			throw new IllegalArgumentException("Filename cannot be null or empty");
 		}
-		if (!mesh.triangularFacets()) {
-			throw new IllegalArgumentException(
-				"Cannot write STL file: invalid surface mesh");
-		}
-
-		final List<Facet> facets = mesh.getFacets();
-		final int numFacets = facets.size();
+
+		final Iterator<Triangle> triangles = mesh.triangles().iterator();
+		final int numTriangles = (int) mesh.triangles().size();
 		try (final FileOutputStream writer = new FileOutputStream(path)) {
 			final byte[] header = STL_HEADER.getBytes();
 			writer.write(header);
 			final byte[] facetBytes = ByteBuffer.allocate(4).order(
-				ByteOrder.LITTLE_ENDIAN).putInt(numFacets).array();
+				ByteOrder.LITTLE_ENDIAN).putInt(numTriangles).array();
 			writer.write(facetBytes);
 			final ByteBuffer buffer = ByteBuffer.allocate(50);
 			buffer.order(ByteOrder.LITTLE_ENDIAN);
-			for (final Facet facet : facets) {
-				final TriangularFacet triangularFacet = (TriangularFacet) facet;
-				writeSTLFacet(buffer, triangularFacet);
+			while (triangles.hasNext()) {
+				final Triangle triangle = triangles.next();
+				writeSTLFacet(buffer, triangle);
 				writer.write(buffer.array());
 				buffer.clear();
 			}
 		}
 	}
 
-	// -- Utility methods --
+	private void addResult(final String label, final double area) {
+		SharedTable.add(label, "Surface area " + unitHeader, area * areaScale);
+	}
+
+	private void calculateAreas(final Map<String, Mesh> meshes) {
+		statusService.showStatus("Surface area: calculating areas");
+		final String name = inputImage.getName();
+		meshes.forEach((suffix, mesh) -> {
+			final double area = areaOp.calculate(mesh).get();
+			final String label = suffix.isEmpty() ? name : name + " " + suffix;
+			addResult(label, area);
+		});
+	}
+
+	private String choosePath() {
+		final String initialName = stripFileExtension(inputImage.getName());
+		// The file dialog won't allow empty filenames, and it prompts when file
+		// already exists
+		final File file = uiService.chooseFile(new File(initialName),
+			FileWidget.SAVE_STYLE);
+		if (file == null) {
+			// User pressed cancel on file dialog
+			return null;
+		}
+
+		return file.getAbsolutePath();
+	}
+
+	private Map<String, Mesh> createMeshes(
+		final Iterable<Subspace<BitType>> subspaces)
+	{
+		statusService.showStatus("Surface area: creating meshes");
+		final Map<String, Mesh> meshes = new HashMap<>();
+		for (final Subspace<BitType> subspace : subspaces) {
+			final Mesh mesh = marchingCubesOp.calculate(subspace.interval);
+			meshes.put(subspace.toString(), mesh);
+		}
+		return meshes;
+	}
+
+	private boolean getFileName() {
+		path = choosePath();
+		if (path == null) {
+			return false;
+		}
+
+		final String fileName = path.substring(path.lastIndexOf(File.separator) +
+			1);
+		final int dot = fileName.lastIndexOf(".");
+		if (dot >= 0) {
+			extension = fileName.substring(dot);
+			// TODO Verify extension if not .stl, when DialogPrompt YES/NO options
+			// work correctly
+			path = stripFileExtension(path);
+		}
+		else {
+			extension = ".stl";
+		}
+		return true;
+	}
+
+	private void matchOps(final RandomAccessibleInterval<BitType> interval) {
+		marchingCubesOp = Functions.unary(ops, MarchingCubes.class, Mesh.class,
+			interval);
+		areaOp = Functions.unary(ops, BoundarySize.class, DoubleType.class,
+			new NaiveFloatMesh());
+	}
+
+	private void prepareResults() {
+		unitHeader = ResultUtils.getUnitHeader(inputImage, unitService, '²');
+		if (unitHeader.isEmpty()) {
+			uiService.showDialog(BAD_CALIBRATION, WARNING_MESSAGE);
+		}
+
+		if (isAxesMatchingSpatialCalibration(inputImage)) {
+			final double scale = inputImage.axis(0).averageScale(0.0, 1.0);
+			areaScale = scale * scale;
+		}
+		else {
+			uiService.showDialog(BAD_SCALING, WARNING_MESSAGE);
+			areaScale = 1.0;
+		}
+	}
+
+	private void saveMeshes(final Map<String, Mesh> meshes) {
+		statusService.showStatus("Surface area: saving files");
+		final Map<String, String> savingErrors = new HashMap<>();
+		meshes.forEach((key, subspaceMesh) -> {
+			final String subspaceId = key.replace(' ', '_').replaceAll("[,:]", "");
+			final String filePath = path + "_" + subspaceId + extension;
+			try {
+				writeBinarySTLFile(filePath, subspaceMesh);
+			}
+			catch (final IOException e) {
+				savingErrors.put(filePath, e.getMessage());
+			}
+		});
+		if (!savingErrors.isEmpty()) {
+			showSavingErrorsDialog(savingErrors);
+		}
+	}
+
+	private void showSavingErrorsDialog(final Map<String, String> savingErrors) {
+		final StringBuilder msgBuilder = new StringBuilder(STL_WRITE_ERROR);
+		savingErrors.forEach((k, v) -> msgBuilder.append(k).append(": ").append(v));
+		uiService.showDialog(msgBuilder.toString(), ERROR_MESSAGE);
+	}
+
+	// TODO make into a utility method
+	private static String stripFileExtension(final String path) {
+		final int dot = path.lastIndexOf('.');
+
+		return dot == -1 ? path : path.substring(0, dot);
+	}
+
+	@SuppressWarnings("unused")
+	private void validateImage() {
+		if (inputImage == null) {
+			cancel(NO_IMAGE_OPEN);
+			return;
+		}
+
+		if (AxisUtils.countSpatialDimensions(inputImage) != 3) {
+			cancel(NOT_3D_IMAGE);
+		}
+
+		if (!ElementUtil.isColorsBinary(inputImage)) {
+			cancel(NOT_BINARY);
+		}
+	}
 
 	// -- Helper methods --
 	private static void writeSTLFacet(final ByteBuffer buffer,
-<<<<<<< HEAD
-		final TriangularFacet facet)
-	{
-		writeSTLVector(buffer, facet.getNormal());
-		writeSTLVector(buffer, facet.getP0());
-		writeSTLVector(buffer, facet.getP1());
-		writeSTLVector(buffer, facet.getP2());
-		buffer.putShort((short) 0); // Attribute byte count
-	}
-
-	private static void writeSTLVector(final ByteBuffer buffer,
-		final Vector3D v)
-	{
-		buffer.putFloat((float) v.getX());
-		buffer.putFloat((float) v.getY());
-		buffer.putFloat((float) v.getZ());
-=======
 		final Triangle triangle)
 	{
 		// Write normal
@@ -462,6 +356,5 @@
 		buffer.putFloat(triangle.v2zf());
 		// Attribute byte count
 		buffer.putShort((short) 0);
->>>>>>> 171952d8
 	}
 }