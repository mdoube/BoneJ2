--- conflicted
+++ resolved
@@ -3,7 +3,9 @@
 
 import static org.bonej.wrapperPlugins.IsosurfaceWrapper.STL_WRITE_ERROR;
 import static org.junit.Assert.assertEquals;
+import static org.junit.Assert.assertFalse;
 import static org.junit.Assert.assertNotNull;
+import static org.junit.Assert.assertTrue;
 import static org.mockito.ArgumentMatchers.any;
 import static org.mockito.ArgumentMatchers.anyString;
 import static org.mockito.ArgumentMatchers.eq;
@@ -29,18 +31,10 @@
 import net.imagej.ImgPlus;
 import net.imagej.axis.Axes;
 import net.imagej.axis.DefaultLinearAxis;
-<<<<<<< HEAD
-import net.imagej.ops.geom.geom3d.mesh.DefaultMesh;
-import net.imagej.ops.geom.geom3d.mesh.Facet;
-import net.imagej.ops.geom.geom3d.mesh.Mesh;
-import net.imagej.ops.geom.geom3d.mesh.TriangularFacet;
-import net.imagej.ops.geom.geom3d.mesh.Vertex;
-=======
 import net.imagej.mesh.Mesh;
 import net.imagej.mesh.Triangle;
 import net.imagej.mesh.Triangles;
 import net.imagej.mesh.naive.NaiveFloatMesh;
->>>>>>> 171952d8
 import net.imagej.table.DefaultColumn;
 import net.imglib2.RandomAccess;
 import net.imglib2.img.Img;
@@ -109,6 +103,75 @@
 		// Verify that write error dialog got shown
 		verify(mockUI, timeout(1000).times(1)).dialogPrompt(startsWith(
 			STL_WRITE_ERROR), anyString(), eq(ERROR_MESSAGE), any());
+	}
+
+	@Test
+	public void testIsAxesMatchingSpatialCalibration() {
+		// Create a test image with uniform calibration
+		final String unit = "mm";
+		final double scale = 0.75;
+		final DefaultLinearAxis xAxis = new DefaultLinearAxis(Axes.X, unit, scale);
+		final DefaultLinearAxis yAxis = new DefaultLinearAxis(Axes.Y, unit, scale);
+		final Img<BitType> img = ArrayImgs.bits(1, 1);
+		final ImgPlus<BitType> imgPlus = new ImgPlus<>(img, "Test image", xAxis,
+			yAxis);
+
+		final boolean result = IsosurfaceWrapper.isAxesMatchingSpatialCalibration(
+			imgPlus);
+
+		assertTrue("Axes should have matching calibration", result);
+	}
+
+	@Test
+	public void testIsAxesMatchingSpatialCalibrationDifferentScales() {
+		// Create a test image with different scales in calibration
+		final String unit = "mm";
+		final DefaultLinearAxis xAxis = new DefaultLinearAxis(Axes.X, unit, 0.5);
+		final DefaultLinearAxis yAxis = new DefaultLinearAxis(Axes.Y, unit, 0.6);
+		final Img<BitType> img = ArrayImgs.bits(1, 1);
+		final ImgPlus<BitType> imgPlus = new ImgPlus<>(img, "Test image", xAxis,
+			yAxis);
+
+		final boolean result = IsosurfaceWrapper.isAxesMatchingSpatialCalibration(
+			imgPlus);
+
+		assertFalse(
+			"Different scales in axes should mean that calibration doesn't match",
+			result);
+	}
+
+	@Test
+	public void testIsAxesMatchingSpatialCalibrationDifferentUnits() {
+		// Create a test image with different units in calibration
+		final double scale = 0.75;
+		final DefaultLinearAxis xAxis = new DefaultLinearAxis(Axes.X, "cm", scale);
+		final DefaultLinearAxis yAxis = new DefaultLinearAxis(Axes.Y, "mm", scale);
+		final Img<BitType> img = ArrayImgs.bits(1, 1);
+		final ImgPlus<BitType> imgPlus = new ImgPlus<>(img, "Test image", xAxis,
+			yAxis);
+
+		final boolean result = IsosurfaceWrapper.isAxesMatchingSpatialCalibration(
+			imgPlus);
+
+		assertFalse(
+			"Different units in axes should mean that calibration doesn't match",
+			result);
+	}
+
+	@Test
+	public void testIsAxesMatchingSpatialCalibrationNoUnits() {
+		// Create a test image with no calibration units
+		final double scale = 0.75;
+		final DefaultLinearAxis xAxis = new DefaultLinearAxis(Axes.X, "", scale);
+		final DefaultLinearAxis yAxis = new DefaultLinearAxis(Axes.Y, null, scale);
+		final Img<BitType> img = ArrayImgs.bits(1, 1);
+		final ImgPlus<BitType> imgPlus = new ImgPlus<>(img, "Test image", xAxis,
+			yAxis);
+
+		final boolean result = IsosurfaceWrapper.isAxesMatchingSpatialCalibration(
+			imgPlus);
+
+		assertTrue("No units should mean matching calibration", result);
 	}
 
 	@Test
@@ -206,11 +269,7 @@
 		// VERIFY
 		@SuppressWarnings("unchecked")
 		final List<DefaultColumn<String>> table =
-<<<<<<< HEAD
 			(List<DefaultColumn<String>>) module.getOutput("resultsTable");
-=======
-				(List<DefaultColumn<String>>) module.getOutput("resultsTable");
->>>>>>> 171952d8
 		assertNotNull(table);
 		assertEquals("Wrong number of columns", 2, table.size());
 		for (int i = 0; i < 1; i++) {
@@ -225,28 +284,6 @@
 		}
 	}
 
-<<<<<<< HEAD
-=======
-	@Test(expected = NullPointerException.class)
-	public void testWriteBinarySTLFileNullMeshThrowsNPE() throws Exception {
-		IsosurfaceWrapper.writeBinarySTLFile("Mesh", null);
-	}
-
-	@Test(expected = IllegalArgumentException.class)
-	public void testWriteBinarySTLFileNullNameThrowsIAE() throws Exception {
-		final Mesh mesh = new NaiveFloatMesh();
-
-		IsosurfaceWrapper.writeBinarySTLFile(null, mesh);
-	}
-
-	@Test(expected = IllegalArgumentException.class)
-	public void testWriteBinarySTLFileEmptyNameThrowsIAE() throws Exception {
-		final Mesh mesh = new NaiveFloatMesh();
-
-		IsosurfaceWrapper.writeBinarySTLFile("", mesh);
-	}
-
->>>>>>> 171952d8
 	@Test
 	public void testWriteBinarySTLFile() throws Exception {
 		final int headerSize = 84;
@@ -259,13 +296,13 @@
 				1.0f, 0.0f, 0.0f,
 				0.0f, 1.0f, 0.0f,
 				0.0f, 0.0f, 0.0f,
-				 0.0f, 0.0f, 1.0f
+				0.0f, 0.0f, 1.0f
 		);
 		triangles.addf(
 				0.0f, 0.0f, 1.0f,
 				0.0f, 1.0f, 0.0f,
 				0.0f, 0.0f, 0.0f,
-				 1.0f, 0.0f, 0.0f
+				1.0f, 0.0f, 0.0f
 		);
 		// @formatter:on
 
@@ -291,24 +328,6 @@
 			ByteOrder.LITTLE_ENDIAN).getInt();
 		assertEquals("Wrong number of facets in the file", 2, numFacets);
 
-<<<<<<< HEAD
-		final List<Facet> facets = mesh.getFacets();
-		int offset = 84;
-		for (final Facet facet : facets) {
-			final TriangularFacet triangularFacet = (TriangularFacet) facet;
-			assertVector3DEquals("Normal is incorrect", triangularFacet.getNormal(),
-				readVector3D(bytes, offset));
-			assertVector3DEquals("Vertex is incorrect", triangularFacet.getP0(),
-				readVector3D(bytes, offset + 12));
-			assertVector3DEquals("Vertex is incorrect", triangularFacet.getP1(),
-				readVector3D(bytes, offset + 24));
-			assertVector3DEquals("Vertex is incorrect", triangularFacet.getP2(),
-				readVector3D(bytes, offset + 36));
-			final short attrByteCount = ByteBuffer.wrap(bytes, offset + 48, 2).order(
-				ByteOrder.LITTLE_ENDIAN).getShort();
-			assertEquals("Attribute byte count is incorrect", 0, attrByteCount);
-			offset += 50;
-=======
 		final Iterator<Triangle> iterator = mesh.triangles().iterator();
 		final ByteBuffer buffer = ByteBuffer.wrap(bytes, headerSize, 2 *
 			bytesPerFacet).order(ByteOrder.LITTLE_ENDIAN);
@@ -328,43 +347,16 @@
 			assertEquals(triangle.v2zf(), buffer.getFloat(), 1e-12);
 			// Skip attribute bytes
 			buffer.getShort();
->>>>>>> 171952d8
 		}
 	}
 
 	@Test(expected = IllegalArgumentException.class)
 	public void testWriteBinarySTLFileEmptyNameThrowsIAE() throws Exception {
-		final Mesh mesh = new DefaultMesh();
+		final Mesh mesh = new NaiveFloatMesh();
 
 		IsosurfaceWrapper.writeBinarySTLFile("", mesh);
 	}
 
-<<<<<<< HEAD
-	@Test(expected = IllegalArgumentException.class)
-	public void testWriteBinarySTLFileNonTriangularMeshThrowsIAE()
-		throws Exception
-	{
-		final DefaultMesh mesh = mock(DefaultMesh.class);
-		when(mesh.triangularFacets()).thenReturn(false);
-=======
-	@Test
-	public void testIsAxesMatchingSpatialCalibrationDifferentScales() {
-		// Create a test image with different scales in calibration
-		final String unit = "mm";
-		final DefaultLinearAxis xAxis = new DefaultLinearAxis(Axes.X, unit, 0.5);
-		final DefaultLinearAxis yAxis = new DefaultLinearAxis(Axes.Y, unit, 0.6);
-		final Img<BitType> img = ArrayImgs.bits(1, 1);
-		final ImgPlus<BitType> imgPlus = new ImgPlus<>(img, "Test image", xAxis,
-			yAxis);
-
-		final boolean result = IsosurfaceWrapper.isAxesMatchingSpatialCalibration(
-			imgPlus);
->>>>>>> 171952d8
-
-		IsosurfaceWrapper.writeBinarySTLFile("Mesh", mesh);
-	}
-
-<<<<<<< HEAD
 	@Test(expected = NullPointerException.class)
 	public void testWriteBinarySTLFileNullMeshThrowsNPE() throws Exception {
 		IsosurfaceWrapper.writeBinarySTLFile("Mesh", null);
@@ -372,87 +364,13 @@
 
 	@Test(expected = IllegalArgumentException.class)
 	public void testWriteBinarySTLFileNullNameThrowsIAE() throws Exception {
-		final Mesh mesh = new DefaultMesh();
-=======
-	@Test
-	public void testIsAxesMatchingSpatialCalibrationDifferentUnits() {
-		// Create a test image with different units in calibration
-		final double scale = 0.75;
-		final DefaultLinearAxis xAxis = new DefaultLinearAxis(Axes.X, "cm", scale);
-		final DefaultLinearAxis yAxis = new DefaultLinearAxis(Axes.Y, "mm", scale);
-		final Img<BitType> img = ArrayImgs.bits(1, 1);
-		final ImgPlus<BitType> imgPlus = new ImgPlus<>(img, "Test image", xAxis,
-			yAxis);
-
-		final boolean result = IsosurfaceWrapper.isAxesMatchingSpatialCalibration(
-			imgPlus);
-
-		assertFalse(
-			"Different units in axes should mean that calibration doesn't match",
-			result);
-	}
-
-	@Test
-	public void testIsAxesMatchingSpatialCalibrationNoUnits() {
-		// Create a test image with no calibration units
-		final double scale = 0.75;
-		final DefaultLinearAxis xAxis = new DefaultLinearAxis(Axes.X, "", scale);
-		final DefaultLinearAxis yAxis = new DefaultLinearAxis(Axes.Y, null, scale);
-		final Img<BitType> img = ArrayImgs.bits(1, 1);
-		final ImgPlus<BitType> imgPlus = new ImgPlus<>(img, "Test image", xAxis,
-			yAxis);
-
-		final boolean result = IsosurfaceWrapper.isAxesMatchingSpatialCalibration(
-			imgPlus);
->>>>>>> 171952d8
+		final Mesh mesh = new NaiveFloatMesh();
 
 		IsosurfaceWrapper.writeBinarySTLFile(null, mesh);
 	}
 
-<<<<<<< HEAD
 	@AfterClass
 	public static void oneTimeTearDown() {
 		IMAGE_J.context().dispose();
 	}
-
-	// -- Helper methods --
-	private void assertVector3DEquals(final String message,
-		final Vector3D expected, final Vector3D result) throws AssertionError
-	{
-		if (Double.compare(expected.getX(), result.getX()) != 0 || Double.compare(
-			expected.getY(), result.getY()) != 0 || Double.compare(expected.getZ(),
-				result.getZ()) != 0)
-		{
-			throw new AssertionError(message);
-		}
-	}
-
-	private Vector3D readVector3D(final byte[] bytes, final int offset) {
-		final float x = ByteBuffer.wrap(bytes, offset, 4).order(
-			ByteOrder.LITTLE_ENDIAN).getFloat();
-		final float y = ByteBuffer.wrap(bytes, offset + 4, 4).order(
-			ByteOrder.LITTLE_ENDIAN).getFloat();
-		final float z = ByteBuffer.wrap(bytes, offset + 8, 4).order(
-			ByteOrder.LITTLE_ENDIAN).getFloat();
-
-		return new Vector3D(x, y, z);
-	}
-=======
-	@Test
-	public void testIsAxesMatchingSpatialCalibration() {
-		// Create a test image with uniform calibration
-		final String unit = "mm";
-		final double scale = 0.75;
-		final DefaultLinearAxis xAxis = new DefaultLinearAxis(Axes.X, unit, scale);
-		final DefaultLinearAxis yAxis = new DefaultLinearAxis(Axes.Y, unit, scale);
-		final Img<BitType> img = ArrayImgs.bits(1, 1);
-		final ImgPlus<BitType> imgPlus = new ImgPlus<>(img, "Test image", xAxis,
-			yAxis);
-
-		final boolean result = IsosurfaceWrapper.isAxesMatchingSpatialCalibration(
-			imgPlus);
-
-		assertTrue("Axes should have matching calibration", result);
-	}
->>>>>>> 171952d8
 }