--- conflicted
+++ resolved
@@ -5,11 +5,7 @@
     <parent>
         <groupId>org.bonej</groupId>
         <artifactId>pom-bonej</artifactId>
-<<<<<<< HEAD
         <version>7.0.1-SNAPSHOT</version>
-=======
-        <version>7.0.0</version>
->>>>>>> caf359eb
         <relativePath>../..</relativePath>
     </parent>
 
