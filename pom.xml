--- conflicted
+++ resolved
@@ -11,11 +11,7 @@
 
     <groupId>org.bonej</groupId>
     <artifactId>pom-bonej</artifactId>
-<<<<<<< HEAD
     <version>7.0.1-SNAPSHOT</version>
-=======
-    <version>7.0.0</version>
->>>>>>> caf359eb
     <packaging>pom</packaging>
 
     <name>BoneJ Parent POM</name>
